import ast
from dataclasses import dataclass, field
from typing import NamedTuple, cast

from frame_check_core._ast import WrappedNode


@dataclass
class FrameInstance:
    _node: ast.Assign
    lineno: int
    id: str
    data_arg: WrappedNode[ast.Dict | None]
    keywords: list[WrappedNode[ast.keyword]]
    data_source_lineno: int | None = None
    _columns: set[str] = field(default_factory=set)

<<<<<<< HEAD
=======
    def _get_cols_from_data_arg(self) -> list[str]:
        arg = self.data_arg
        if arg.val is None:
            return []
        if isinstance(arg.val, ast.Dict):
            keys = arg.get("keys")
            return (
                [cast(str, key.value) for key in keys.val]
                if keys.val is not None
                else []
            )
        # If wrapped around Assign or other, try to get inner Dict
        if isinstance(arg.val, ast.Assign) and isinstance(arg.val.value, ast.Dict):
            inner_dict = WrappedNode(arg.val.value)
            keys = inner_dict.get("keys")
            return [str(key.value) for key in keys.val] if keys.val is not None else []
        return []

>>>>>>> c96353ba
    def add_columns(self, *columns: str | WrappedNode[str]):
        _cols_str = list(
            filter(
                None,
                [col.val if isinstance(col, WrappedNode) else col for col in columns],
            )
        )

        self._columns.update(_cols_str)  # type: ignore

    def add_column_constant(self, constant_node: WrappedNode[ast.Constant]):
        match constant_node.get("value").val:
            case str(col_name):
                self.add_columns(col_name)

    def add_column_list(self, list_node: WrappedNode[ast.List]):
        for elt_node in list_node:
            match elt_node.val:
                case ast.Constant():
                    self.add_column_constant(elt_node)

    @property
    def columns(self) -> list[str]:
        return sorted(self._columns)


@dataclass
class ColumnInstance:
    _node: ast.Subscript
    lineno: int
    id: str
    frame: FrameInstance
    start_col: int
    underline_length: int


class LineIdKey(NamedTuple):
    lineno: int
    id: str


@dataclass
class Diagnostic:
    column_name: str
    message: str
    severity: str
    location: tuple[int, int]
    underline_length: int = 0
    hint: list[str] | None = None
    definition_location: tuple[int, int] | None = None
    data_source_location: tuple[int, int] | None = None


@dataclass
class InstanceHistory[I: FrameInstance | ColumnInstance]:
    instances: dict[LineIdKey, I] = field(default_factory=dict)

    def add(self, instance: I):
        key = LineIdKey(instance.lineno, instance.id)
        self.instances[key] = instance

    def get(self, id: str | None | WrappedNode[str]) -> list[I]:
        _id = id.val if isinstance(id, WrappedNode) else id
        return [instance for instance in self.instances.values() if instance.id == _id]

    def get_at(self, lineno: int, id: str) -> I | None:
        return self.instances.get(LineIdKey(lineno, id))

    def get_before(self, lineno: int, id: str) -> I | None:
        keys = sorted(self.instances.keys(), key=lambda k: k.lineno, reverse=True)
        for key in keys:
            if key.lineno < lineno and key.id == id:
                return self.instances[key]
        return None

    def instance_keys(self) -> list[str]:
        return [instance.id for instance in self.instances.values()]

    def values(self) -> list[I]:
        return list(self.instances.values())

    def __len__(self) -> int:
        return len(self.instances)

    def __setitem__(self, key: LineIdKey, value: I):
        self.instances[key] = value

    def __getitem__(self, key: LineIdKey) -> I:
        return self.instances[key]

    def __contains__(self, item: LineIdKey) -> bool:
        return item in self.instances

    def contains_id(self, id: str) -> bool:
        return any(instance.id == id for instance in self.instances.values())


FrameHistory = InstanceHistory[FrameInstance]
ColumnHistory = InstanceHistory[ColumnInstance]<|MERGE_RESOLUTION|>--- conflicted
+++ resolved
@@ -15,8 +15,6 @@
     data_source_lineno: int | None = None
     _columns: set[str] = field(default_factory=set)
 
-<<<<<<< HEAD
-=======
     def _get_cols_from_data_arg(self) -> list[str]:
         arg = self.data_arg
         if arg.val is None:
@@ -35,7 +33,6 @@
             return [str(key.value) for key in keys.val] if keys.val is not None else []
         return []
 
->>>>>>> c96353ba
     def add_columns(self, *columns: str | WrappedNode[str]):
         _cols_str = list(
             filter(
