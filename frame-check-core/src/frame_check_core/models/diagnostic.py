from dataclasses import dataclass, field
from enum import StrEnum
<<<<<<< HEAD
from .region import CodeRegion
=======
from pathlib import Path
>>>>>>> 19ffa00b


class IllegalAccess:
    pass


class Severity(StrEnum):
    ERROR = "error"


@dataclass(kw_only=True, frozen=True, slots=True)
class CodeSource:
    path: Path | None = field(default=None)
    code: str = ""

    @property
    def is_traceable(self) -> bool:
        """Check if the code is traceable to a source file or code string."""
        return self.path is not None or self.code != ""


@dataclass(kw_only=True)
class Diagnostic:
    column_name: str
    message: str
    severity: Severity
    region: CodeRegion
    hint: list[str] | None = None
    name_suggestion: str | None = None
    definition_region: CodeRegion | None = None
    data_src_region: CodeRegion | None = None<|MERGE_RESOLUTION|>--- conflicted
+++ resolved
@@ -1,10 +1,7 @@
 from dataclasses import dataclass, field
 from enum import StrEnum
-<<<<<<< HEAD
+from pathlib import Path
 from .region import CodeRegion
-=======
-from pathlib import Path
->>>>>>> 19ffa00b
 
 
 class IllegalAccess:
