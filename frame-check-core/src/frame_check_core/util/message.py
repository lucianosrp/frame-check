--- conflicted
+++ resolved
@@ -29,39 +29,23 @@
 UNDERLINE_FORMAT = "{spaces:>{width}} {gutter} {indent}{color}{underline}{reset}"
 HINT_LINE_FORMAT = "{spaces:>{width}} {gutter}  {hint_line}"
 
-class DiagnosticDisplay:
-    def __init__(self, )
-
-
-<<<<<<< HEAD
-def print_diagnostics(
-    fc: "FrameChecker", output: TextIO, color: bool = True
-) -> None:
-=======
+
 def print_diagnostics(fc: "FrameChecker", file=None, color: bool = True) -> None:
->>>>>>> 19ffa00b
     """Print formatted diagnostics to stdout or a specified file."""
     if not fc.diagnostics:
         return
 
-<<<<<<< HEAD
-    lines = fc.source.code.splitlines() if not fc.source.is_ast else []
-=======
     lines = fc.source.code.splitlines() if fc.source.is_traceable else []
->>>>>>> 19ffa00b
 
     for diag in fc.diagnostics:
         # Calculate max line number width for proper alignment
+        
         max_line_num = diag.loc[0]
-        if diag.data_src_loc:
+        if diag.data_src_region:
             max_line_num = max(max_line_num, diag.data_source_location[0])
         line_width = len(str(max_line_num))
 
-<<<<<<< HEAD
-        _print_error_header(diag, fc.source, line_width, output=output, color=color)
-=======
         _print_error_header(diag, fc.source, line_width, file=file, color=color)
->>>>>>> 19ffa00b
         _print_code_line(
             diag.region,
             lines,
@@ -78,15 +62,11 @@
 
 
 def _print_error_header(
-<<<<<<< HEAD
-    diag: "Diagnostic", code_source: CodeSource, line_width: int, file=None, color: bool = True
-=======
     diag: "Diagnostic",
     source: CodeSource,
     line_width: int,
     file=None,
     color: bool = True,
->>>>>>> 19ffa00b
 ) -> None:
     """Print the error header line with source and message."""
     line_num, col_num = diag.location
