--- conflicted
+++ resolved
@@ -20,7 +20,6 @@
     FrameInstance,
     LineIdKey,
 )
-from .models.source import CodeSource
 from .models.region import CodeRegion
 from .util.col_similarity import zero_deps_jaro_winkler
 
@@ -110,28 +109,6 @@
                 self.diagnostics.append(diagnostic)
 
     def _maybe_create_df(self, node: ast.Assign) -> None:
-<<<<<<< HEAD
-        if not isinstance(node.value, ast.Call):
-            return
-        func = node.value.func
-        if not isinstance(func, ast.Attribute) or not isinstance(func.value, ast.Name):
-            return
-        method = PD.get_method(func.attr)
-        if method is None:
-            return
-        created, error = method(node.value.args, node.value.keywords)
-        if error is not None:
-            pass  # TODO
-        if created is not None:
-            new_frame = FrameInstance.new(
-                id=node.targets[0].id if isinstance(node.targets[0], ast.Name) else "",
-                region=CodeRegion.from_ast_node(node.targets[0]),
-                data_arg=None,
-                keywords=[],
-                columns=created.columns,
-            )
-            self.frames.add(new_frame)
-=======
         match node.value:
             case ast.Call(
                 func=ast.Attribute(value=ast.Name(), attr=attr),
@@ -144,7 +121,7 @@
                         pass  # TODO
                     if created is not None:
                         new_frame = FrameInstance.new(
-                            lineno=node.lineno,
+                            region=CodeRegion.from_ast_node(node=node.targets[0]),
                             id=node.targets[0].id
                             if isinstance(node.targets[0], ast.Name)
                             else "",
@@ -153,7 +130,6 @@
                             columns=created.columns,
                         )
                         self.frames.add(new_frame)
->>>>>>> 19ffa00b
 
     @override
     def visit_Assign(self, node: ast.Assign):
@@ -165,7 +141,8 @@
                     if last_frame := self.frames.get_before(node.lineno, df_name):
                         # CAM-1: direct column assignment to existing DataFrame
                         new_frame = last_frame.new_instance(
-                            lineno=node.lineno, new_columns=subscript_slice
+                            region=CodeRegion.from_ast_node(node=node),
+                            new_columns=subscript_slice,
                         )
                         self.frames.add(new_frame)
 
@@ -174,32 +151,6 @@
                     self.definitions[id] = get_result(node.value, self.definitions)
 
         self.generic_visit(node)
-<<<<<<< HEAD
-
-        for target in node.targets:
-            if isinstance(target, ast.Name):
-                # Defining a variable
-                self.definitions[target.id] = get_result(node.value)
-
-            elif isinstance(target, ast.Subscript):
-                subscript = target
-                if not isinstance(subscript.value, ast.Name):
-                    continue
-
-                df_name = subscript.value.id
-                df_name = df_name if df_name is not None else ""
-                last_frame = self.frames.get_before(node.lineno, df_name)
-                if last_frame:
-                    # New column assignment to existing DataFrame
-                    subscript_slice: ast.expr = subscript.slice
-                    new_frame = last_frame.new_instance(
-                        region=CodeRegion.from_ast_node(target),
-                        new_columns=subscript_slice,
-                    )
-                    self.frames.add(new_frame)
-
-=======
->>>>>>> 19ffa00b
         self._maybe_create_df(node)
 
     @override
@@ -243,7 +194,7 @@
             self.column_accesses[LineIdKey(node.lineno, const.value)] = ColumnInstance(
                 _node=node,
                 id=const.value,
-                region=CodeRegion.from_ast_node(node.slice),
+                region=CodeRegion.from_ast_node(node=node.slice),
                 frame=frame,
             )
 
@@ -278,7 +229,7 @@
                 set_result(node, returned)
             if df.columns != updated.columns and frame is not None:
                 new_frame = frame.new_instance(
-                    region=CodeRegion.from_ast_node(node),
+                    region=CodeRegion.from_ast_node(node=node),
                     new_columns=updated.columns,
                 )
                 self.frames.add(new_frame)