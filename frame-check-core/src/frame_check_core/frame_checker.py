--- conflicted
+++ resolved
@@ -20,12 +20,7 @@
     FrameInstance,
     LineIdKey,
 )
-<<<<<<< HEAD
-from .models.region import CodeRegion
-from .models.diagnostic import Diagnostic, Severity
-=======
 from .util.col_similarity import zero_deps_jaro_winkler
->>>>>>> 8f605609
 
 
 class FrameChecker(ast.NodeVisitor):
@@ -86,13 +81,7 @@
         """Generate diagnostics from collected column accesses."""
         for access in self.column_accesses.values():
             if access.id not in access.frame.columns:
-<<<<<<< HEAD
-                data_line = f"DataFrame '{access.frame.id}' created at line {access.frame.region.start.row}"
-                if access.frame.data_src_region is not None:
-                    data_line += f" from data defined at line {access.frame.data_src_region.start.row}"
-=======
                 data_line = f"DataFrame '{access.frame.id}' created at line {access.frame.defined_lino}"
->>>>>>> 8f605609
                 data_line += " with columns:"
                 hints = [data_line]
 
@@ -111,12 +100,7 @@
                     severity=Severity.ERROR,
                     region=access.region,
                     hint=hints,
-<<<<<<< HEAD
-                    definition_region=access.frame.region,
-                    data_src_region=access.frame.data_src_region,
-=======
                     definition_location=(access.frame.defined_lino, 0),
->>>>>>> 8f605609
                 )
                 self.diagnostics.append(diagnostic)
 
@@ -168,23 +152,13 @@
         if error is not None:
             pass  # TODO
         if created is not None:
-<<<<<<< HEAD
-            new_frame = FrameInstance(
-                _node=node,
-=======
             new_frame = FrameInstance.new(
                 lineno=node.lineno,
->>>>>>> 8f605609
                 id=node.targets[0].id if isinstance(node.targets[0], ast.Name) else "",
                 region=CodeRegion.from_ast_node(node.targets[0]),
                 data_arg=None,
                 keywords=[],
-<<<<<<< HEAD
-                data_src_region=CodeRegion.from_ast_node(node.value),
-                _columns=created.columns,
-=======
                 columns=created.columns,
->>>>>>> 8f605609
             )
             self.frames.add(new_frame)
 
@@ -211,19 +185,9 @@
                 last_frame = self.frames.get_before(node.lineno, df_name)
                 if last_frame:
                     # New column assignment to existing DataFrame
-<<<<<<< HEAD
-                    new_frame = FrameInstance(
-                        _node=node,
-                        id=last_frame.id,
-                        region=CodeRegion.from_ast_node(node),
-                        data_arg=last_frame.data_arg,
-                        keywords=last_frame.keywords,
-                        _columns=set(last_frame._columns),
-=======
                     subscript_slice: ast.expr = subscript.slice
                     new_frame = last_frame.new_instance(
                         lineno=node.lineno, new_columns=subscript_slice
->>>>>>> 8f605609
                     )
                     self.frames.add(new_frame)
 
@@ -306,21 +270,9 @@
                 pass
             if returned is not None:
                 set_result(node, returned)
-<<<<<<< HEAD
-            if df.columns != updated.columns and frame_id is not None:
-                new_frame = FrameInstance(
-                    _node=node,
-                    id=frame_id,
-                    region=CodeRegion.from_ast_node(node),
-                    data_arg=None,
-                    keywords=[],
-                    data_src_region=None,
-                    _columns=updated.columns,
-=======
             if df.columns != updated.columns and frame is not None:
                 new_frame = frame.new_instance(
                     lineno=node.lineno,
                     new_columns=updated.columns,
->>>>>>> 8f605609
                 )
                 self.frames.add(new_frame)