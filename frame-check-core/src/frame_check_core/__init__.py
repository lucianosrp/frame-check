--- conflicted
+++ resolved
@@ -18,12 +18,10 @@
     LineIdKey,
 )
 
-<<<<<<< HEAD
+from frame_check_core._col_similarity import zero_deps_jaro_winkler
+
 ASSIGNING = "_frame_checker_assigning"
 RESULT_COLS = "_frame_checker_result_columns"
-=======
-from frame_check_core._col_similarity import zero_deps_jaro_winkler
->>>>>>> de10c2f1
 
 
 class FrameChecker(ast.NodeVisitor):
@@ -298,13 +296,18 @@
                     _col = subscript.get("slice").as_type(ast.Constant).get("value")
                     subscript_slice = subscript.get("slice")
 
+
                     match subscript_slice.val:
                         case ast.Constant():
                             new_frame.add_column_constant(
                                 subscript_slice.as_type(ast.Constant)
                             )
+                            new_frame.add_column_constant(
+                                subscript_slice.as_type(ast.Constant)
+                            )
                         case ast.List():
                             new_frame.add_column_list(subscript_slice.as_type(ast.List))
+
 
                     self.frames.add(new_frame)
 
