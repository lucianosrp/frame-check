--- conflicted
+++ resolved
@@ -293,7 +293,6 @@
                         .as_type(ast.Constant)
                         .get("value")
                     )
-<<<<<<< HEAD
                     subscript_slice = subscript.get("slice")
                     
                     match subscript_slice.val:
@@ -302,9 +301,6 @@
                         case ast.List():
                             new_frame.add_column_list(subscript_slice.as_type(ast.List))
                     
-=======
-                    new_frame.add_columns(col)
->>>>>>> cf135385
                     self.frames.add(new_frame)
                     # Store subscript as it is a column assignment
                     self._col_assignment_subscripts.add(target)
