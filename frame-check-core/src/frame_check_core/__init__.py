--- conflicted
+++ resolved
@@ -7,11 +7,8 @@
 from typing import Self, Callable, cast, override
 
 from frame_check_core._ast import WrappedNode
-<<<<<<< HEAD
 from frame_check_core._col_similarity import zero_deps_jaro_winkler
-=======
 from frame_check_core._calls import DF, CallResult
->>>>>>> 384bc627
 from frame_check_core._message import print_diagnostics
 from frame_check_core._models import (
     ColumnHistory,
@@ -22,14 +19,11 @@
     LineIdKey,
 )
 
-<<<<<<< HEAD
-=======
 from frame_check_core._col_similarity import zero_deps_jaro_winkler
 
 ASSIGNING = "_frame_checker_assigning"
 RESULT_COLS = "_frame_checker_result_columns"
 
->>>>>>> 384bc627
 
 class FrameChecker(ast.NodeVisitor):
     def __init__(self):
