--- conflicted
+++ resolved
@@ -13,16 +13,8 @@
     frame_instance = fc.frames.get_at(4, "df")
     assert frame_instance is not None
     assert frame_instance.id == "df"
-<<<<<<< HEAD
-    assert frame_instance.columns == ["a", "b"]
-    assert frame_instance.region == CodeRegion(
-        start=CodePosition(row=4, col=0),
-        end=CodePosition(row=4, col=1),
-    )
-=======
     assert frame_instance.columns == frozenset({"a", "b"})
     assert frame_instance.lineno == 4
->>>>>>> 8f605609
 
 
 def test_frame_init_list_of_dict_arg():
@@ -36,16 +28,8 @@
     frame_instance = fc.frames.get_at(4, "df")
     assert frame_instance is not None
     assert frame_instance.id == "df"
-<<<<<<< HEAD
-    assert frame_instance.columns == ["a", "b"]
-    assert frame_instance.region == CodeRegion(
-        start=CodePosition(row=4, col=0),
-        end=CodePosition(row=4, col=1),
-    )
-=======
     assert frame_instance.columns == frozenset({"a", "b"})
     assert frame_instance.lineno == 4
->>>>>>> 8f605609
 
 
 def test_frame_init_dict_var_arg():
@@ -60,13 +44,5 @@
     frame_instance = fc.frames.get_at(5, "df")
     assert frame_instance is not None
     assert frame_instance.id == "df"
-<<<<<<< HEAD
-    assert frame_instance.columns == ["a", "b"]
-    assert frame_instance.region == CodeRegion(
-        start=CodePosition(row=5, col=0),
-        end=CodePosition(row=5, col=1),
-    )
-=======
     assert frame_instance.columns == frozenset({"a", "b"})
-    assert frame_instance.lineno == 5
->>>>>>> 8f605609
+    assert frame_instance.lineno == 5